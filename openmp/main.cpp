--- conflicted
+++ resolved
@@ -3,10 +3,7 @@
 #include "./rrtOmp.h"
 #include "./rrtStarOmp.h"
 #include "./rrtBiOmp.h"
-<<<<<<< HEAD
-=======
 #include "./rrtInformedOmp.h"
->>>>>>> 6c0a857d
 #include <iostream>
 #include <chrono>
 #include <iomanip>
@@ -26,18 +23,11 @@
     double pathLengthRRT = 0.0;
     double pathLengthRRTOmp = 0.0;
     double pathLengthRRTStar = 0.0;
-<<<<<<< HEAD
-    double pathLengthRRTStarOmp = h0.0;
-    double pathLengthRRTBiOmp = 0.0;
-    
-    std::cout << "Running RRT from (" << start.x << ", " << start.y << ") to (" 
-=======
     double pathLengthRRTStarOmp = 0.0;
     double pathLengthRRTBiOmp = 0.0;
     double pathLengthRRTInformedOmp = 0.0;
 
     std::cout << "Running RRT from (" << start.x << ", " << start.y << ") to ("
->>>>>>> 6c0a857d
               << goal.x << ", " << goal.y << ")" << std::endl;
 
     std::cout << "Visualization is " << (enableVisualization ? "enabled" : "disabled") << std::endl;
@@ -166,36 +156,6 @@
         std::cout << "OpenMP RRT* failed to find a path" << std::endl;
     }
 
-<<<<<<< HEAD
-
-    // ===================== OpenMP RRT-Bi Test =====================
-    std::cout << "\n======== Parallel RRT-Bi (OpenMP) ========" << std::endl;
-    
-    // Start timer
-    auto startTimeRRTBiOmp = std::chrono::high_resolution_clock::now();
-    
-    // Run OpenMP RRT*
-    std::vector<Node> pathRRTBiOmp = bidirectional_rrt_omp::buildBidirectionalRRT(
-        start, goal, obstacles, 0.1, 0.1, 5000, 0.0, 1.0, 0.0, 1.0, "rrt_bi_omp_tree.csv", enableVisualization, numThreads
-    );
-    
-    // End timer
-    auto endTimeRRTBiOmp = std::chrono::high_resolution_clock::now();
-    std::chrono::duration<double> elapsedRRTBiOmp = endTimeRRTBiOmp - startTimeRRTBiOmp;
-    
-    if (!pathRRTBiOmp.empty()) {
-        std::cout << "OpenMP RRT-Bi path found with " << pathRRTBiOmp.size() << " nodes in "
-                << elapsedRRTBiOmp.count() << " seconds" << std::endl;
-        
-        for (int i = 1; i < pathRRTBiOmp.size(); i++) {
-            pathLengthRRTBiOmp += distance(pathRRTBiOmp[i-1], pathRRTBiOmp[i]);
-        }
-        std::cout << "OpenMP RRT-Bi path length: " << pathLengthRRTBiOmp << std::endl;
-    } else {
-        std::cout << "OpenMP RRT-Bi failed to find a path" << std::endl;
-    }
-   
-=======
     // ===================== OpenMP RRT-Bi Test =====================
     std::cout << "\n======== Parallel RRT-Bi (OpenMP) ========" << std::endl;
 
@@ -256,7 +216,5 @@
     {
         std::cout << "OpenMP Informed RRT* failed to find a path" << std::endl;
     }
-
->>>>>>> 6c0a857d
     return 0;
 }