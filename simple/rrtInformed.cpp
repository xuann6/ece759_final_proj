--- conflicted
+++ resolved
@@ -162,50 +162,6 @@
         }
     }
     
-<<<<<<< HEAD
-    // Main Informed RRT* algorithm
-    std::vector<Node> buildInformedRRTStar(
-        const Node& start,
-        const Node& goal,
-        const std::vector<std::vector<double>>& obstacles,
-        double stepSize,
-        double goalThreshold,
-        int maxIterations,
-        double rewireRadius,
-        double xMin,
-        double xMax,
-        double yMin,
-        double yMax,
-        const std::string& treeFilename,
-        bool enableVisualization
-    ) {
-        FunctionTimer timer("buildInformedRRTStar");
-        
-        // Start timing
-        std::chrono::time_point<std::chrono::high_resolution_clock> startTime = 
-            std::chrono::high_resolution_clock::now();
-        
-        // Initialize tree with start node (cost = 0)
-        std::vector<Node> nodes;
-        nodes.push_back(Node(start.x, start.y, -1, 0.0, 0.0)); // Start node at time 0, cost 0
-        
-        // Best solution found so far
-        double bestCost = std::numeric_limits<double>::infinity();
-        int goalNodeIndex = -1;
-        
-        // Main loop
-        for (int i = 0; i < maxIterations; i++) {
-            // Get current time for this iteration
-            auto currentTime = std::chrono::high_resolution_clock::now();
-            std::chrono::duration<double> elapsed = currentTime - startTime;
-            double timeSeconds = elapsed.count();
-            
-            // Sample from the informed subset (ellipsoid) if we have a solution
-            Node randomNode = sampleInformedSubset(start, goal, bestCost, xMin, xMax, yMin, yMax);
-            
-            // Find nearest node
-            int nearestIndex = findNearest(nodes, randomNode);
-=======
 // Main Informed RRT* algorithm with option to stop at first solution
 std::vector<Node> buildInformedRRTStar(
     const Node& start,
@@ -223,6 +179,8 @@
     bool enableVisualization,
     bool stopAtFirstSolution  // New parameter
 ) {
+  
+    FunctionTimer timer("buildInformedRRTStar");
     // Start timing
     std::chrono::time_point<std::chrono::high_resolution_clock> startTime = 
         std::chrono::high_resolution_clock::now();
@@ -256,7 +214,6 @@
         if (rrt_star::isPathClear(nodes[nearestIndex], newNode, obstacles)) {
             // Find nodes within the rewiring radius
             std::vector<int> nearIndices = rrt_star::findNearNodes(nodes, newNode, rewireRadius);
->>>>>>> 6c0a857d
             
             // Choose best parent
             int bestParentIndex = rrt_star::chooseBestParent(nodes, newNode, nearIndices, obstacles);
@@ -330,7 +287,6 @@
         if (enableVisualization && i % 100 == 0) {
             saveTreeToFile(nodes, treeFilename);
         }
-<<<<<<< HEAD
         
         // Print timing statistics
         FunctionTimer::printStatistics();
@@ -343,8 +299,6 @@
             std::cout << "Goal not reached within max iterations." << std::endl;
             return std::vector<Node>();
         }
-=======
->>>>>>> 6c0a857d
     }
     
     // Save the final tree data if visualization is enabled
